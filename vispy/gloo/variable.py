# -*- coding: utf-8 -*-
# -----------------------------------------------------------------------------
# Copyright (c) 2014, Vispy Development Team. All Rights Reserved.
# Distributed under the (new) BSD License. See LICENSE.txt for more info.
# -----------------------------------------------------------------------------
import numpy as np

from . import gl
from .globject import GLObject
from .buffer import VertexBuffer
from .texture import Texture2D
from .framebuffer import RenderBuffer
from ..util import logger


# ------------------------------------------------------------- gl_typeinfo ---
gl_typeinfo = {
<<<<<<< HEAD
    gl.GL_FLOAT: (1, gl.GL_FLOAT, np.float32),
    gl.GL_FLOAT_VEC2: (2, gl.GL_FLOAT, np.float32),
    gl.GL_FLOAT_VEC3: (3, gl.GL_FLOAT, np.float32),
    gl.GL_FLOAT_VEC4: (4, gl.GL_FLOAT, np.float32),
    gl.GL_INT: (1, gl.GL_INT, np.int32),
    gl.GL_INT_VEC2: (2, gl.GL_INT, np.int32),
    gl.GL_INT_VEC3: (3, gl.GL_INT, np.int32),
    gl.GL_INT_VEC4: (4, gl.GL_INT, np.int32),
    gl.GL_BOOL: (1, gl.GL_BOOL, np.bool),
    gl.GL_BOOL_VEC2: (2, gl.GL_BOOL, np.bool),
    gl.GL_BOOL_VEC3: (3, gl.GL_BOOL, np.bool),
    gl.GL_BOOL_VEC4: (4, gl.GL_BOOL, np.bool),
    gl.GL_FLOAT_MAT2: (4, gl.GL_FLOAT, np.float32),
    gl.GL_FLOAT_MAT3: (9, gl.GL_FLOAT, np.float32),
    gl.GL_FLOAT_MAT4: (16, gl.GL_FLOAT, np.float32),
    gl.GL_SAMPLER_2D: (1, gl.GL_UNSIGNED_INT, np.uint32),
    gl.ext.GL_SAMPLER_3D: (1, gl.GL_UNSIGNED_INT, np.uint32),
    gl.GL_SAMPLER_CUBE: (1, gl.GL_UNSIGNED_INT, np.uint32), }


class VariableError(RuntimeError):

    """ Raised when something goes wrong that depens on state that was set
    earlier (due to deferred loading).
    """
    pass


class Variable(object):

    """
    A variable is an interface between a program and some data.
    """

    # NOTE: Variable, Uniform, Attribute are FRIENDS of Program,
    # and Program manipulates the private attributes of these objects.

    # ---------------------------------
    def __init__(self, name, gtype):
        """ Initialize the data into default state """

        # Make sure variable type is allowed (for ES 2.0 shader)
        if gtype not in [gl.GL_FLOAT, gl.GL_FLOAT_VEC2,
                         gl.GL_FLOAT_VEC3, gl.GL_FLOAT_VEC4,
                         gl.GL_INT, gl.GL_BOOL,
                         gl.GL_FLOAT_MAT2, gl.GL_FLOAT_MAT3,
                         gl.GL_FLOAT_MAT4, gl.GL_SAMPLER_2D,
                         gl.GL_SAMPLER_CUBE]:
            raise ValueError("Unknown variable type")
        
        if len(name) > 31:
            raise ValueError("Variable name is too long: %s" % name)
=======
    gl.GL_FLOAT: (1, gl.GL_FLOAT,        np.float32),
    gl.GL_FLOAT_VEC2: (2, gl.GL_FLOAT,        np.float32),
    gl.GL_FLOAT_VEC3: (3, gl.GL_FLOAT,        np.float32),
    gl.GL_FLOAT_VEC4: (4, gl.GL_FLOAT,        np.float32),
    gl.GL_INT: (1, gl.GL_INT,          np.int32),
    gl.GL_INT_VEC2: (2, gl.GL_INT,          np.int32),
    gl.GL_INT_VEC3: (3, gl.GL_INT,          np.int32),
    gl.GL_INT_VEC4: (4, gl.GL_INT,          np.int32),
    gl.GL_BOOL: (1, gl.GL_BOOL,         np.bool),
    gl.GL_BOOL_VEC2: (2, gl.GL_BOOL,         np.bool),
    gl.GL_BOOL_VEC3: (3, gl.GL_BOOL,         np.bool),
    gl.GL_BOOL_VEC4: (4, gl.GL_BOOL,         np.bool),
    gl.GL_FLOAT_MAT2: (4, gl.GL_FLOAT,        np.float32),
    gl.GL_FLOAT_MAT3: (9, gl.GL_FLOAT,        np.float32),
    gl.GL_FLOAT_MAT4: (16, gl.GL_FLOAT,        np.float32),
    #    gl.GL_SAMPLER_1D   : ( 1, gl.GL_UNSIGNED_INT, np.uint32),
    gl.GL_SAMPLER_2D: (1, gl.GL_UNSIGNED_INT, np.uint32)
}


# ---------------------------------------------------------- Variable class ---
class Variable(GLObject):

    """ A variable is an interface between a program and some data """

    def __init__(self, program, name, gtype):
        """ Initialize the data into default state """

        # Make sure variable type is allowed (for ES 2.0 shader)
        if gtype not in [gl.GL_FLOAT,
                         gl.GL_FLOAT_VEC2,
                         gl.GL_FLOAT_VEC3,
                         gl.GL_FLOAT_VEC4,
                         gl.GL_INT,
                         gl.GL_BOOL,
                         gl.GL_FLOAT_MAT2,
                         gl.GL_FLOAT_MAT3,
                         gl.GL_FLOAT_MAT4,
                         #                         gl.GL_SAMPLER_1D,
                         gl.GL_SAMPLER_2D]:
            raise TypeError("Unknown variable type")

        GLObject.__init__(self)

        # Program this variable belongs to
        self._program = program
>>>>>>> f1e5b679

        # Name of this variable in the program
        self._name = name

        # Build dtype
        size, _, base = gl_typeinfo[gtype]
        self._dtype = (name, base, size)

        # GL type
        self._gtype = gtype

        # CPU data
        self._data = None

        # Whether this variable is active
        self._active = True

    @property
    def name(self):
        """ Variable name """

        return self._name

    @property
    def program(self):
        """ Program this variable belongs to """

        return self._program

    @property
    def gtype(self):
        """ Type of the underlying variable (as a GL constant) """

        return self._gtype

    @property
    def dtype(self):
        """ Equivalent dtype of the variable """

        return self._dtype

    @property
    def active(self):
        """ Whether this variable is active in the program """
        return self._active

    @active.setter
    def active(self, active):
        """ Whether this variable is active in the program """
        self._active = active

    @property
    def data(self):
        """ CPU data """

        return self._data


# ----------------------------------------------------------- Uniform class ---
class Uniform(Variable):

    """ A Uniform represents a program uniform variable. """

<<<<<<< HEAD
    # NOTE: Variable, Uniform, Attribute are FRIENDS of Program,
    # and Program manipulates the private attributes of these objects.

=======
>>>>>>> f1e5b679
    _ufunctions = {
        gl.GL_FLOAT:        gl.glUniform1fv,
        gl.GL_FLOAT_VEC2:   gl.glUniform2fv,
        gl.GL_FLOAT_VEC3:   gl.glUniform3fv,
        gl.GL_FLOAT_VEC4:   gl.glUniform4fv,
        gl.GL_INT:          gl.glUniform1iv,
        gl.GL_BOOL:         gl.glUniform1iv,
        gl.GL_FLOAT_MAT2:   gl.glUniformMatrix2fv,
        gl.GL_FLOAT_MAT3:   gl.glUniformMatrix3fv,
        gl.GL_FLOAT_MAT4:   gl.glUniformMatrix4fv,
        #        gl.GL_SAMPLER_1D:   gl.glUniform1i,
        gl.GL_SAMPLER_2D:   gl.glUniform1i,
    }

    def __init__(self, program, name, gtype):
        """ Initialize the input into default state """

        Variable.__init__(self, program, name, gtype)
        size, _, dtype = gl_typeinfo[self._gtype]
        self._data = np.zeros(size, dtype)
        self._ufunction = Uniform._ufunctions[self._gtype]
        self._unit = -1

    def set_data(self, data):
        """ Set data (no upload) """

        # Textures need special handling
        # if self._gtype == gl.GL_SAMPLER_1D:
        #     if isinstance(self._data, Texture1D):
        #         self._data.set_data(data)

        # Automatic texture creation if required
        #     elif not isinstance(data,Texture1D):
        #         data = np.array(data,copy=False)
        #         if data.dtype in [np.float16, np.float32, np.float64]:
        #             self._data = Texture1D(data=data.astype(np.float32))
        #         else:
        #             self._data = Texture1D(data=data.astype(np.uint8))
        #     else:
        #         self._data = data
        if self._gtype == gl.GL_SAMPLER_2D:
            if isinstance(self._data, Texture2D):
                self._data.set_data(data)

            elif isinstance(data, RenderBuffer):
                self._data = data

            # Automatic texture creation if required
            elif not isinstance(data, Texture2D):
                data = np.array(data, copy=False)
                if data.dtype in [np.float16, np.float32, np.float64]:
                    self._data = Texture2D(data=data.astype(np.float32))
                else:
                    self._data = Texture2D(data=data.astype(np.uint8))
            else:
                self._data = data
        else:
<<<<<<< HEAD
            # Try to put it inside the array
            if self._data is None:
                size, _, dtype = gl_typeinfo[self._gtype]
                self._data = np.zeros(size, dtype)
            try:
                if not isinstance(data, np.ndarray):
                    data = np.array(data)
                self._data[...] = data.ravel()
            except ValueError as e:
                raise ValueError(
                    "Wrong data format for uniform %s (%s)" %
                    (self.name, e.message))

        # Mark variable as dirty
        self._dirty = True

    def upload(self, program):
        """ Actual upload of data to GPU memory """

        # If there is not data, there is no point in uploading
        if self._data is None:
            if self._show_warning_notset:
                logger.warn("Value for uniform '%s' is not set." % self.name)
                self._show_warning_notset = False
            return
=======
            self._data[...] = np.array(data, copy=False).ravel()

        self._need_update = True

    def _activate(self):
        # if self._gtype in (gl.GL_SAMPLER_1D, gl.GL_SAMPLER_2D):
        if self._gtype in (gl.GL_SAMPLER_2D,):
            logger.debug("GPU: Active texture is %d" % self._unit)
            gl.glActiveTexture(gl.GL_TEXTURE0 + self._unit)
            if self.data is not None:
                self.data.activate()

    def _update(self):
>>>>>>> f1e5b679

        # Check active status (mandatory)
        if not self._active:
            raise RuntimeError("Uniform variable is not active")

        # WARNING : Uniform are supposed to keep their value between program
        #           activation/deactivation (from the GL documentation). It has
        #           been tested on some machines but if it is not the case on
        #           every machine, we can expect nasty bugs from this early
        #           return

        # Matrices (need a transpose argument)
        if self._gtype in (gl.GL_FLOAT_MAT2,
                           gl.GL_FLOAT_MAT3, gl.GL_FLOAT_MAT4):
            # OpenGL ES 2.0 does not support transpose
            transpose = False
            self._ufunction(self._handle, 1, transpose, self._data)

        # Textures (need to get texture count)
        # elif self._gtype in (gl.GL_SAMPLER_1D, gl.GL_SAMPLER_2D):
        elif self._gtype in (gl.GL_SAMPLER_2D,):
            # texture = self.data
            # log("GPU: Active texture is %d" % self._unit)
            # gl.glActiveTexture(gl.GL_TEXTURE0 + self._unit)
            # gl.glBindTexture(texture.target, texture.handle)
            gl.glUniform1i(self._handle, self._unit)

        # Regular uniform
        else:
            self._ufunction(self._handle, 1, self._data)

    def _create(self):
        """ Create uniform on GPU (get handle) """

        self._handle = gl.glGetUniformLocation(
            self._program.handle, self._name)


# --------------------------------------------------------- Attribute class ---
class Attribute(Variable):

<<<<<<< HEAD
    """
    An Attribute represents a program attribute variable.
    """

    # NOTE: Variable, Uniform, Attribute are FRIENDS of Program,
    # and Program manipulates the private attributes of these objects.
=======
    """ An Attribute represents a program attribute variable """
>>>>>>> f1e5b679

    _afunctions = {
        gl.GL_FLOAT:      gl.glVertexAttrib1f,
        gl.GL_FLOAT_VEC2: gl.glVertexAttrib2f,
        gl.GL_FLOAT_VEC3: gl.glVertexAttrib3f,
        gl.GL_FLOAT_VEC4: gl.glVertexAttrib4f
    }

    def __init__(self, program, name, gtype):
        """ Initialize the input into default state """

        Variable.__init__(self, program, name, gtype)

        # Number of elements this attribute links to (in the attached buffer)
        self._size = 0

        # Whether this attribute is generic
        self._generic = False

    def set_data(self, data):
<<<<<<< HEAD
        """ Set data for this attribute. """
        # No magic conversion to VertexBuffer here. If we want it, we
        # should do it in Program.__setitem__
=======
        """ Set data (deferred operation) """
>>>>>>> f1e5b679

        # Data is a tuple with size <= 4, we assume this designates a generate
        # vertex attribute.
        if (type(data) in (float, int) or
            (type(data) in (tuple, list)
             and len(data) in [1, 2, 3, 4] and data[0] in (float, int))):

            # Let numpy convert the data for us
            _, _, dtype = gl_typeinfo[self._gtype]
            self._data = np.array(data).astype(dtype)
            self._generic = True
            self._need_update = True
            self._afunction = Attribute._afunctions[self._gtype]
            return

        # If we already have a VertexBuffer
        elif isinstance(self._data, VertexBuffer):
            self._data[...] = data

        # For array-like, we need to build a proper VertexBuffer to be able to
        # upload it later to GPU memory.
        elif not isinstance(data, VertexBuffer):
            name, base, count = self.dtype
            data = np.array(data, dtype=base, copy=False)
            data = data.ravel().view([self.dtype])
            # WARNING : transform data with the right type
            # data = np.array(data,copy=False)
            self._data = VertexBuffer(data)
        else:
            self._data = data
        self._generic = False

    def _activate(self):
        if isinstance(self.data, VertexBuffer):
            self.data.activate()
        self._update()

    def _update(self):
        """ Actual upload of data to GPU memory  """

        logger.debug("GPU: Updating %s" % self.name)

        # Generic vertex attribute (all vertices receive the same value)
        if self._generic:
            if self._handle >= 0:
                gl.glDisableVertexAttribArray(self._handle)
                self._afunction(self._handle, *self._data)

        # Direct upload
        # elif isinstance(self._data, ClientVertexBuffer):
            # Tell OpenGL to use the array and not the glVertexAttrib* value
            # gl.glEnableVertexAttribArray(self._loc)
            # Disable any VBO
            # gl.glBindBuffer(gl.GL_ARRAY_BUFFER, 0)
            # Early exit (pointer to CPU-data is still known by Program)
            # if not self._dirty:
            #    return
            # Get numpy array from its container
            #data = self._data.data

            # Check attribute format against data format
            #size, gtype, _ = gl_typeinfo[self._gtype]
            # if self._gtype != self._data._gtype:
            #    raise ValueError("Data not compatible with attribute type")
            #offset = 0
            #stride = self._data.stride
            # Apply (first disable any previous VertexBuffer)
            #gl.glVertexAttribPointer(self._loc, size, gtype,False,stride,data)

        # Regular vertex buffer
        elif self._handle >= 0:
#            if self._need_update:
#                self.data.update()

            # Get relevant information from gl_typeinfo
            size, gtype, dtype = gl_typeinfo[self._gtype]
            stride = self.data.stride

            # Make offset a pointer, or it will be interpreted as a small array
            # Not needed with our new GL API
            offset = self.data.offset  # ctypes.c_void_p(self.data.offset)

            gl.glEnableVertexAttribArray(self.handle)
            #gl.glBindBuffer(gl.GL_ARRAY_BUFFER, self.data.handle)
            gl.glVertexAttribPointer(
                self.handle, size, gtype, gl.GL_FALSE, stride, offset)

    def _create(self):
        """ Create attribute on GPU (get handle) """

        self._handle = gl.glGetAttribLocation(self._program.handle, self.name)

    @property
    def size(self):
        """ Size of the underlying vertex buffer """

        if self._data is None:
            return 0
        return self._data.size<|MERGE_RESOLUTION|>--- conflicted
+++ resolved
@@ -15,60 +15,6 @@
 
 # ------------------------------------------------------------- gl_typeinfo ---
 gl_typeinfo = {
-<<<<<<< HEAD
-    gl.GL_FLOAT: (1, gl.GL_FLOAT, np.float32),
-    gl.GL_FLOAT_VEC2: (2, gl.GL_FLOAT, np.float32),
-    gl.GL_FLOAT_VEC3: (3, gl.GL_FLOAT, np.float32),
-    gl.GL_FLOAT_VEC4: (4, gl.GL_FLOAT, np.float32),
-    gl.GL_INT: (1, gl.GL_INT, np.int32),
-    gl.GL_INT_VEC2: (2, gl.GL_INT, np.int32),
-    gl.GL_INT_VEC3: (3, gl.GL_INT, np.int32),
-    gl.GL_INT_VEC4: (4, gl.GL_INT, np.int32),
-    gl.GL_BOOL: (1, gl.GL_BOOL, np.bool),
-    gl.GL_BOOL_VEC2: (2, gl.GL_BOOL, np.bool),
-    gl.GL_BOOL_VEC3: (3, gl.GL_BOOL, np.bool),
-    gl.GL_BOOL_VEC4: (4, gl.GL_BOOL, np.bool),
-    gl.GL_FLOAT_MAT2: (4, gl.GL_FLOAT, np.float32),
-    gl.GL_FLOAT_MAT3: (9, gl.GL_FLOAT, np.float32),
-    gl.GL_FLOAT_MAT4: (16, gl.GL_FLOAT, np.float32),
-    gl.GL_SAMPLER_2D: (1, gl.GL_UNSIGNED_INT, np.uint32),
-    gl.ext.GL_SAMPLER_3D: (1, gl.GL_UNSIGNED_INT, np.uint32),
-    gl.GL_SAMPLER_CUBE: (1, gl.GL_UNSIGNED_INT, np.uint32), }
-
-
-class VariableError(RuntimeError):
-
-    """ Raised when something goes wrong that depens on state that was set
-    earlier (due to deferred loading).
-    """
-    pass
-
-
-class Variable(object):
-
-    """
-    A variable is an interface between a program and some data.
-    """
-
-    # NOTE: Variable, Uniform, Attribute are FRIENDS of Program,
-    # and Program manipulates the private attributes of these objects.
-
-    # ---------------------------------
-    def __init__(self, name, gtype):
-        """ Initialize the data into default state """
-
-        # Make sure variable type is allowed (for ES 2.0 shader)
-        if gtype not in [gl.GL_FLOAT, gl.GL_FLOAT_VEC2,
-                         gl.GL_FLOAT_VEC3, gl.GL_FLOAT_VEC4,
-                         gl.GL_INT, gl.GL_BOOL,
-                         gl.GL_FLOAT_MAT2, gl.GL_FLOAT_MAT3,
-                         gl.GL_FLOAT_MAT4, gl.GL_SAMPLER_2D,
-                         gl.GL_SAMPLER_CUBE]:
-            raise ValueError("Unknown variable type")
-        
-        if len(name) > 31:
-            raise ValueError("Variable name is too long: %s" % name)
-=======
     gl.GL_FLOAT: (1, gl.GL_FLOAT,        np.float32),
     gl.GL_FLOAT_VEC2: (2, gl.GL_FLOAT,        np.float32),
     gl.GL_FLOAT_VEC3: (3, gl.GL_FLOAT,        np.float32),
@@ -115,7 +61,6 @@
 
         # Program this variable belongs to
         self._program = program
->>>>>>> f1e5b679
 
         # Name of this variable in the program
         self._name = name
@@ -179,12 +124,6 @@
 
     """ A Uniform represents a program uniform variable. """
 
-<<<<<<< HEAD
-    # NOTE: Variable, Uniform, Attribute are FRIENDS of Program,
-    # and Program manipulates the private attributes of these objects.
-
-=======
->>>>>>> f1e5b679
     _ufunctions = {
         gl.GL_FLOAT:        gl.glUniform1fv,
         gl.GL_FLOAT_VEC2:   gl.glUniform2fv,
@@ -242,33 +181,6 @@
             else:
                 self._data = data
         else:
-<<<<<<< HEAD
-            # Try to put it inside the array
-            if self._data is None:
-                size, _, dtype = gl_typeinfo[self._gtype]
-                self._data = np.zeros(size, dtype)
-            try:
-                if not isinstance(data, np.ndarray):
-                    data = np.array(data)
-                self._data[...] = data.ravel()
-            except ValueError as e:
-                raise ValueError(
-                    "Wrong data format for uniform %s (%s)" %
-                    (self.name, e.message))
-
-        # Mark variable as dirty
-        self._dirty = True
-
-    def upload(self, program):
-        """ Actual upload of data to GPU memory """
-
-        # If there is not data, there is no point in uploading
-        if self._data is None:
-            if self._show_warning_notset:
-                logger.warn("Value for uniform '%s' is not set." % self.name)
-                self._show_warning_notset = False
-            return
-=======
             self._data[...] = np.array(data, copy=False).ravel()
 
         self._need_update = True
@@ -282,7 +194,6 @@
                 self.data.activate()
 
     def _update(self):
->>>>>>> f1e5b679
 
         # Check active status (mandatory)
         if not self._active:
@@ -324,16 +235,7 @@
 # --------------------------------------------------------- Attribute class ---
 class Attribute(Variable):
 
-<<<<<<< HEAD
-    """
-    An Attribute represents a program attribute variable.
-    """
-
-    # NOTE: Variable, Uniform, Attribute are FRIENDS of Program,
-    # and Program manipulates the private attributes of these objects.
-=======
     """ An Attribute represents a program attribute variable """
->>>>>>> f1e5b679
 
     _afunctions = {
         gl.GL_FLOAT:      gl.glVertexAttrib1f,
@@ -350,17 +252,11 @@
         # Number of elements this attribute links to (in the attached buffer)
         self._size = 0
 
-        # Whether this attribute is generic
+        # Whether this attribure is generic
         self._generic = False
 
     def set_data(self, data):
-<<<<<<< HEAD
-        """ Set data for this attribute. """
-        # No magic conversion to VertexBuffer here. If we want it, we
-        # should do it in Program.__setitem__
-=======
         """ Set data (deferred operation) """
->>>>>>> f1e5b679
 
         # Data is a tuple with size <= 4, we assume this designates a generate
         # vertex attribute.
